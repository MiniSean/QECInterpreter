--- conflicted
+++ resolved
@@ -21,13 +21,14 @@
     """
 
 
-<<<<<<< HEAD
 class ZeroClassifierShotsException(Exception):
     """
     Raised when state-classification is attempted with zero (0) classification shots.
-=======
+    """
+
+
+
 class InsufficientParityInformationException(Exception):
     """
     Raised when parity can not be computed due to insufficient data.
->>>>>>> f40e335d
     """